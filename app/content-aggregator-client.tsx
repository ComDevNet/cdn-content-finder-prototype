
"use client";

import { useState, useEffect } from 'react';
import { z } from 'zod';
import { useForm } from 'react-hook-form';
import { zodResolver } from '@hookform/resolvers/zod';
import { Loader2, FileText, RefreshCw, Image as ImageIcon, CheckSquare } from 'lucide-react';

import { Button } from '@/components/ui/button';
import { Input } from '@/components/ui/input';
import { Card, CardContent, CardDescription, CardFooter, CardHeader, CardTitle } from '@/components/ui/card';
import { Form, FormControl, FormField, FormItem, FormLabel, FormMessage } from '@/components/ui/form';
import { Separator } from '@/components/ui/separator';
import { Select, SelectContent, SelectItem, SelectTrigger, SelectValue } from '@/components/ui/select';
import { Accordion, AccordionContent, AccordionItem, AccordionTrigger } from "@/components/ui/accordion";
import { useToast } from '@/hooks/use-toast';

import type { GatherRelevantContentOutput } from '@/ai/flows/gather-relevant-content';
import type { ContinueContentInput } from '@/ai/flows/continue-content-flow';
import type { GenerateImageInput } from '@/ai/flows/generate-image-flow';
import type { GrammarCheckOutput, GrammarCheckInput } from '@/ai/flows/grammar-check-flow';
import { handleGatherContent, handleContinueContent, handleGenerateImage, handleGrammarCheck } from './actions';
import MarkdownDisplay from '@/components/markdown-display';
import PdfDownloadButton from '@/components/pdf-download-button';
import JsonDownloadButton from '@/components/json-download-button';
import MarkdownDownloadButton from '@/components/markdown-download-button';
import ImageDownloadButton from '@/components/image-download-button';
import Image from 'next/image';

const formSchema = z.object({
  prompt: z.string().min(5, { message: "Prompt must be at least 5 characters." }).max(200, {message: "Prompt must be at most 200 characters."}),
  audienceLevel: z.string().min(1, { message: "Please select an audience level." }),
});

type FormValues = z.infer<typeof formSchema>;

const audienceLevels = [
  { value: "Elementary School", label: "Elementary School Student" },
  { value: "Middle School", label: "Middle School Student" }, 
  { value: "Junior High School", label: "Junior High School Student" },
  { value: "High School", label: "High School Student" },
  { value: "Undergraduate", label: "Undergraduate Student" },
  { value: "Postgraduate", label: "Postgraduate Student" },
  { value: "Professional", label: "Professional in the Field" },
  { value: "General Public", label: "General Public / Curious Learner" },
  { value: "Expert", label: "Expert (Academic Research)" },
];

const generateAiHintFromPrompt = (prompt: string): string => {
  if (!prompt) return "image";
  return prompt.toLowerCase().split(/\s+/).slice(0, 2).join(' ').replace(/[^\w\s]/gi, '');
};

export default function ContentAggregatorClient() {
  const [isLoading, setIsLoading] = useState(false);
  const [isContinuing, setIsContinuing] = useState(false);
  const [isGeneratingImage, setIsGeneratingImage] = useState(false);
  const [isCheckingGrammar, setIsCheckingGrammar] = useState(false);
  const [output, setOutput] = useState<GatherRelevantContentOutput | null>(null);
  const [generatedImageUrl, setGeneratedImageUrl] = useState<string | null>(null);
  const [grammarSuggestions, setGrammarSuggestions] = useState<GrammarCheckOutput['suggestions'] | null>(null);
  const [currentPrompt, setCurrentPrompt] = useState<string>("");
  const [currentAudienceLevel, setCurrentAudienceLevel] = useState<string>("");
  

  const { toast } = useToast();

  const form = useForm<FormValues>({
    resolver: zodResolver(formSchema),
    defaultValues: {
      prompt: "",
      audienceLevel: "Undergraduate",
    },
  });

  useEffect(() => {
    const subscription = form.watch((value, { name, type }) => {
      if (name === 'prompt' || name === 'audienceLevel') {
        if (output) setOutput(null); 
        if (generatedImageUrl) setGeneratedImageUrl(null);
        if (grammarSuggestions) setGrammarSuggestions(null);
      }
    });
    return () => subscription.unsubscribe();
  }, [form, output, generatedImageUrl, grammarSuggestions]);

  async function onSubmit(values: FormValues) {
    setIsLoading(true);
    setOutput(null);
    setGeneratedImageUrl(null);
    setGrammarSuggestions(null);
    setCurrentPrompt(values.prompt);
    setCurrentAudienceLevel(values.audienceLevel);

    const input = { 
      prompt: values.prompt,
      audienceLevel: values.audienceLevel,
    };
    const result = await handleGatherContent(input);

    setIsLoading(false);

    if ('error' in result) {
      toast({
        variant: "destructive",
        title: "Error Gathering Content",
        description: result.error, 
      });
    } else {
      setOutput(result);
      if (result.content && result.content !== "After reviewing potential sources, none were deemed sufficiently relevant or authoritative to construct a textbook-quality chapter on this specific topic for the specified audience, based on the provided snippets. Please try a different or more specific prompt, or ensure the search tool can access a wider range of academic sources.") {
        toast({
          title: "Success",
          description: "Content gathered successfully!",
        });
      } else {
         toast({
          variant: "default",
          title: "No Content Found",
          description: result.content, 
        });
      }
    }
  }

  async function onContinueGeneration() {
    if (!output || !output.content || !currentPrompt || !currentAudienceLevel) {
      toast({
        variant: "destructive",
        title: "Error",
        description: "Cannot continue generation without initial content, prompt, and audience level.",
      });
      return;
    }

    setIsContinuing(true);
    setGrammarSuggestions(null); // Clear old grammar suggestions

    const input: ContinueContentInput = {
      originalPrompt: currentPrompt,
      audienceLevel: currentAudienceLevel,
      existingContent: output.content,
      sources: output.sources, 
    };

    const result = await handleContinueContent(input);
    setIsContinuing(false);

    if ('error' in result) {
      toast({
        variant: "destructive",
        title: "Error Continuing Generation",
        description: result.error,
      });
    } else {
      setOutput(prevOutput => ({
        ...prevOutput!,
        content: (prevOutput!.content || "") + "\n\n" + result.continuedContent,
        sources: prevOutput!.sources 
      }));
      toast({
        title: "Content Extended",
        description: "More content has been generated and appended.",
      });
    }
  }

  async function onGenerateImage() {
    if (!currentPrompt) {
      toast({
        variant: "destructive",
        title: "Error",
        description: "Cannot generate image without an initial prompt for context.",
      });
      return;
    }
    setIsGeneratingImage(true);
    setGeneratedImageUrl(null); 

    const input: GenerateImageInput = { prompt: currentPrompt };
    const result = await handleGenerateImage(input);
    setIsGeneratingImage(false);

    if ('error' in result) {
      toast({
        variant: "destructive",
        title: "Error Generating Image",
        description: result.error,
      });
    } else {
      setGeneratedImageUrl(result.imageDataUri);
      toast({
        title: "Image Generated",
        description: "An image has been generated for your content.",
      });
    }
  }

  async function onGrammarCheck() {
    if (!output || !output.content) {
      toast({
        variant: "destructive",
        title: "Error",
        description: "No content available to check grammar.",
      });
      return;
    }
    setIsCheckingGrammar(true);
    setGrammarSuggestions(null);

    const input: GrammarCheckInput = { textToCheck: output.content };
    const result = await handleGrammarCheck(input);
    setIsCheckingGrammar(false);

    if ('error' in result) {
      toast({
        variant: "destructive",
        title: "Error Checking Grammar",
        description: result.error,
      });
    } else {
      setGrammarSuggestions(result.suggestions);
      if (result.suggestions.length > 0) {
        toast({
          title: "Grammar Check Complete",
          description: `Found ${result.suggestions.length} potential issue(s).`,
        });
      } else {
        toast({
          title: "Grammar Check Complete",
          description: "No grammatical issues found!",
        });
      }
    }
  }

  const anyOperationInProgress = isLoading || isContinuing || isGeneratingImage || isCheckingGrammar;

  return (
    <>
    <Card className="w-full max-w-3xl mx-auto shadow-xl bg-card rounded-xl">
      <CardHeader className="pb-4">
        <div className="flex items-center space-x-4">
<<<<<<< HEAD
            <div className="p-3 bg-primary/10 rounded-lg">
=======
          <div className="p-3 bg-primary/10 rounded-lg">
>>>>>>> 89c01c8c
          <Image src={"/CDN-logo-stroked-transparent.png"} alt="CDN Icon" width={48} height={48}/>
          </div>
          <div>
            <CardTitle className="text-3xl font-headline text-primary">CDN Content Finder</CardTitle>
            <CardDescription className="text-muted-foreground mt-1">
              Enter a topic and select the target audience, and let AI gather relevant information for you.
            </CardDescription>
          </div>
        </div>
      </CardHeader>
      <CardContent>
        <Form {...form}>
          <form onSubmit={form.handleSubmit(onSubmit)} className="space-y-6">
            <FormField
              control={form.control}
              name="prompt"
              render={({ field }) => (
                <FormItem>
                  <FormLabel htmlFor="prompt-input" className="text-lg font-semibold">Your Topic/Prompt</FormLabel>
                  <FormControl>
                    <Input 
                      id="prompt-input"
                      placeholder="e.g., 'The future of renewable energy'" 
                      {...field} 
                      className="text-base py-3 h-12 rounded-lg focus:ring-primary focus:border-primary"
                      aria-describedby="prompt-help prompt-error"
                      aria-invalid={!!form.formState.errors.prompt}
                    />
                  </FormControl>
                  <p id="prompt-help" className="text-sm text-muted-foreground">
                    Be specific for better results. (Min 5, Max 200 characters)
                  </p>
                  <FormMessage id="prompt-error" />
                </FormItem>
              )}
            />

            <FormField
              control={form.control}
              name="audienceLevel"
              render={({ field }) => (
                <FormItem>
                  <FormLabel htmlFor="audience-level-select" className="text-lg font-semibold">Target Audience Level</FormLabel>
                  <Select onValueChange={field.onChange} defaultValue={field.value}>
                    <FormControl>
                      <SelectTrigger 
                        id="audience-level-select" 
                        className="text-base py-3 h-12 rounded-lg focus:ring-primary focus:border-primary"
                        aria-describedby="audience-level-help audience-level-error"
                        aria-invalid={!!form.formState.errors.audienceLevel}
                      >
                        <SelectValue placeholder="Select an audience level" />
                      </SelectTrigger>
                    </FormControl>
                    <SelectContent>
                      {audienceLevels.map((level) => (
                        <SelectItem key={level.value} value={level.value} className="text-base">
                          {level.label}
                        </SelectItem>
                      ))}
                    </SelectContent>
                   <p id="audience-level-help" className="text-sm text-muted-foreground">
                    The AI will tailor the content complexity to this level.
                  </p>
                  <FormMessage id="audience-level-error" />
                  </Select>
                </FormItem>
              )}
            />
            
            <Button type="submit" disabled={anyOperationInProgress} className="w-full sm:w-auto text-base py-3 px-6 rounded-lg h-12 text-primary-foreground hover:bg-primary/90 transition-all duration-300 ease-in-out transform hover:scale-105 focus:ring-4 focus:ring-primary/50">
              {isLoading ? (
                <>
                  <Loader2 className="mr-2 h-5 w-5 animate-spin" />
                  Gathering Content...
                </>
              ) : (
                "Start Gathering"
              )}
            </Button>
          </form>
        </Form>

        {(isLoading || isContinuing || isGeneratingImage || isCheckingGrammar) && (
          <div className="mt-8 flex flex-col items-center justify-center text-center p-6 bg-secondary/30 rounded-lg shadow-inner animate-pulse">
            <Loader2 className="h-12 w-12 animate-spin text-primary mb-4" />
            <p className="text-lg font-semibold text-foreground">
              {isLoading && "Processing your initial request..."}
              {isContinuing && "Generating more content..."}
              {isGeneratingImage && "Generating your image..."}
              {isCheckingGrammar && "Checking grammar and style..."}
            </p>
            <p className="text-muted-foreground">This might take a few moments. Please wait.</p>
          </div>
        )}

        {output && !isLoading && output.content && (
          <div className="mt-8 space-y-6">
            <Separator />
            <div>
              <h2 className="text-2xl font-headline font-semibold mb-4 text-primary">Aggregated Content (for {currentAudienceLevel || form.getValues("audienceLevel")})</h2>
              <div className="p-4 sm:p-6 border border-border rounded-lg bg-background shadow-sm">
                <MarkdownDisplay content={output.content} />
              </div>
            </div>

            {/* Action Buttons Area */}
            <div className="flex flex-wrap justify-center gap-4 pt-4">
                {output.content && !isContinuing && (
                    <Button 
                        onClick={onContinueGeneration} 
                        disabled={anyOperationInProgress} 
                        variant="outline"
                        className="text-base py-3 px-6 rounded-lg h-12 border-accent text-accent hover:bg-accent/10 hover:text-accent transition-all duration-300 ease-in-out transform hover:scale-105 focus:ring-4 focus:ring-accent/30"
                    >
                        {isContinuing ? (
                        <>
                            <Loader2 className="mr-2 h-5 w-5 animate-spin" />
                            Continuing...
                        </>
                        ) : (
                        <>
                            <RefreshCw className="mr-2 h-5 w-5" />
                            Continue Generation
                        </>
                        )}
                    </Button>
                )}
                {output.content && (
                    <Button 
                        onClick={onGenerateImage} 
                        disabled={anyOperationInProgress}
                        variant="outline"
                        className="text-base py-3 px-6 rounded-lg h-12 border-accent text-accent hover:bg-accent/10 hover:text-accent transition-all duration-300 ease-in-out transform hover:scale-105 focus:ring-4 focus:ring-accent/30"
                    >
                        {isGeneratingImage ? <Loader2 className="mr-2 h-5 w-5 animate-spin" /> : (generatedImageUrl ? <RefreshCw className="mr-2 h-5 w-5" /> : <ImageIcon className="mr-2 h-5 w-5" />)}
                        {generatedImageUrl ? "Regenerate Image" : "Generate Image"}
                    </Button>
                )}
                 {/* {output.content && (
                    <Button 
                        onClick={onGrammarCheck} 
                        disabled={anyOperationInProgress}
                        variant="outline"
                        className="text-base py-3 px-6 rounded-lg h-12 border-accent text-accent hover:bg-accent/10 hover:text-accent transition-all duration-300 ease-in-out transform hover:scale-105 focus:ring-4 focus:ring-accent/30"
                    >
                        {isCheckingGrammar ? <Loader2 className="mr-2 h-5 w-5 animate-spin" /> : <CheckSquare className="mr-2 h-5 w-5" />}
                        Check Grammar
                    </Button>
                )} */}
            </div>
            
            {/* Image Display Area */}
            {generatedImageUrl && !isGeneratingImage && (
              <div className="mt-6 p-4 border border-border rounded-lg bg-background shadow-sm flex flex-col items-center">
                <h3 className="text-xl font-headline font-semibold mb-3 text-primary/80">Generated Image</h3>
                <div className="relative group">
                  <img 
                    src={generatedImageUrl} 
                    alt={`AI generated image for: ${currentPrompt}`} 
                    className="max-w-full h-auto rounded-md shadow-md"
                    style={{maxHeight: '400px'}}
                    data-ai-hint={generateAiHintFromPrompt(currentPrompt)}
                  />
                  <ImageDownloadButton 
                    imageDataUri={generatedImageUrl}
                    fileName={`ai-image-${(currentPrompt || 'prompt').replace(/[^\w\s]/gi, '').replace(/\s+/g, '-').toLowerCase().substring(0,30)}.png`}
                  />
                </div>
              </div>
            )}
            {!generatedImageUrl && isGeneratingImage && (
               <div className="mt-6 p-4 border border-border rounded-lg bg-background shadow-sm flex flex-col items-center">
                  <h3 className="text-xl font-headline font-semibold mb-3 text-primary/80">Generating Image...</h3>
                  <img 
                      src={`https://placehold.co/1920x1080.png`} 
                      alt="Placeholder for AI generated image" 
                      className="max-w-full h-auto rounded-md shadow-md opacity-50"
                      style={{maxHeight: '400px'}}
                      data-ai-hint={generateAiHintFromPrompt(currentPrompt)}
                  />
               </div>
             )}

            {/* Grammar Suggestions Area */}
            {grammarSuggestions && !isCheckingGrammar && (
              <div className="mt-8 space-y-4">
                <Separator />
                <h2 className="text-2xl font-headline font-semibold text-primary">Grammar & Style Suggestions</h2>
                {grammarSuggestions.length > 0 ? (
                  <Accordion type="single" collapsible className="w-full">
                    {grammarSuggestions.map((item, index) => (
                      <AccordionItem value={`item-${index}`} key={index}>
                        <AccordionTrigger className="text-left hover:no-underline">
                            <div className="flex flex-col">
                                <span className="font-semibold text-primary/90">{item.issue}</span>
                                <span className="text-sm text-muted-foreground italic">Original: "{item.problematicText}"</span>
                            </div>
                        </AccordionTrigger>
                        <AccordionContent>
                          <p className="mb-1"><strong className="text-foreground">Suggestion:</strong> {item.suggestion}</p>
                          {item.explanation && <p className="text-sm text-muted-foreground"><strong className="text-foreground/80">Explanation:</strong> {item.explanation}</p>}
                        </AccordionContent>
                      </AccordionItem>
                    ))}
                  </Accordion>
                ) : (
                  <p className="text-muted-foreground">No specific grammar or style issues found by the AI.</p>
                )}
              </div>
            )}

          </div>
        )}
      </CardContent>
      {output && !isLoading && output.content && (
        <CardFooter className="flex flex-col sm:flex-row justify-end pt-6 mt-4 border-t border-border space-y-2 sm:space-y-0 sm:space-x-2">
           <PdfDownloadButton 
            content={output.content || ""} 
            prompt={`${currentPrompt || form.getValues("prompt")}`}
            fileName={`cdn-content-${(currentPrompt || form.getValues("prompt")).replace(/[^\w\s]/gi, '').replace(/\s+/g, '-').toLowerCase().substring(0,30)}-${(currentAudienceLevel || form.getValues("audienceLevel")).replace(/\s+/g, '-').toLowerCase()}.pdf`}
          />
           <JsonDownloadButton
            content={output.content || ""}
            prompt={`${currentPrompt || form.getValues("prompt")}`}
            audience={`${currentAudienceLevel || form.getValues("audienceLevel")}`}
            fileName={`cdn-content-${(currentPrompt || form.getValues("prompt")).replace(/[^\w\s]/gi, '').replace(/\s+/g, '-').toLowerCase().substring(0,30)}-${(currentAudienceLevel || form.getValues("audienceLevel")).replace(/\s+/g, '-').toLowerCase()}.json`}
           />
           <MarkdownDownloadButton
            content={output.content || ""}
            prompt={`${currentPrompt || form.getValues("prompt")}`}
            audience={`${currentAudienceLevel || form.getValues("audienceLevel")}`}
            fileName={`cdn-content-${(currentPrompt || form.getValues("prompt")).replace(/[^\w\s]/gi, '').replace(/\s+/g, '-').toLowerCase().substring(0,30)}-${(currentAudienceLevel || form.getValues("audienceLevel")).replace(/\s+/g, '-').toLowerCase()}.md`}
           />
        </CardFooter>
      )}
    </Card>
    </>
  );
}
    <|MERGE_RESOLUTION|>--- conflicted
+++ resolved
@@ -242,11 +242,7 @@
     <Card className="w-full max-w-3xl mx-auto shadow-xl bg-card rounded-xl">
       <CardHeader className="pb-4">
         <div className="flex items-center space-x-4">
-<<<<<<< HEAD
-            <div className="p-3 bg-primary/10 rounded-lg">
-=======
           <div className="p-3 bg-primary/10 rounded-lg">
->>>>>>> 89c01c8c
           <Image src={"/CDN-logo-stroked-transparent.png"} alt="CDN Icon" width={48} height={48}/>
           </div>
           <div>
